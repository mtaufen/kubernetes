apiVersion: extensions/v1beta1
kind: DaemonSet
metadata:
  name: fluentd-gcp-{{ fluentd_gcp_yaml_version }}
  namespace: kube-system
  labels:
    k8s-app: fluentd-gcp
    kubernetes.io/cluster-service: "true"
    addonmanager.kubernetes.io/mode: Reconcile
    version: {{ fluentd_gcp_yaml_version }}
spec:
  updateStrategy:
    type: RollingUpdate
  template:
    metadata:
      labels:
        k8s-app: fluentd-gcp
        kubernetes.io/cluster-service: "true"
        version: {{ fluentd_gcp_yaml_version }}
      # This annotation ensures that fluentd does not get evicted if the node
      # supports critical pod annotation based priority scheme.
      # Note that this does not guarantee admission on the nodes (#40573).
      annotations:
        scheduler.alpha.kubernetes.io/critical-pod: ''
    spec:
      priorityClassName: system-node-critical
      serviceAccountName: fluentd-gcp
      dnsPolicy: Default
      hostNetwork: true
      containers:
      - name: fluentd-gcp
        image: gcr.io/stackdriver-agents/stackdriver-logging-agent:{{ fluentd_gcp_version }}
        volumeMounts:
        - name: varlog
          mountPath: /var/log
        - name: varlibdockercontainers
          mountPath: /var/lib/docker/containers
          readOnly: true
        - name: config-volume
          mountPath: /etc/google-fluentd/config.d
        env:
        - name: NODE_NAME
          valueFrom:
            fieldRef:
              apiVersion: v1
              fieldPath: spec.nodeName
        - name: STACKDRIVER_METADATA_AGENT_URL
          value: http://$(NODE_NAME):8799
        # Liveness probe is aimed to help in situarions where fluentd
        # silently hangs for no apparent reasons until manual restart.
        # The idea of this probe is that if fluentd is not queueing or
        # flushing chunks for 5 minutes, something is not right. If
        # you want to change the fluentd configuration, reducing amount of
        # logs fluentd collects, consider changing the threshold or turning
        # liveness probe off completely.
        livenessProbe:
          initialDelaySeconds: 600
          periodSeconds: 60
          exec:
            command:
            - '/bin/sh'
            - '-c'
            - >
              LIVENESS_THRESHOLD_SECONDS=${LIVENESS_THRESHOLD_SECONDS:-300};
              STUCK_THRESHOLD_SECONDS=${LIVENESS_THRESHOLD_SECONDS:-900};
              if [ ! -e /var/log/fluentd-buffers ];
              then
                exit 1;
              fi;
              touch -d "${STUCK_THRESHOLD_SECONDS} seconds ago" /tmp/marker-stuck;
              if [[ -z "$(find /var/log/fluentd-buffers -type f -newer /tmp/marker-stuck -print -quit)" ]];
              then
                rm -rf /var/log/fluentd-buffers;
                exit 1;
              fi;
              touch -d "${LIVENESS_THRESHOLD_SECONDS} seconds ago" /tmp/marker-liveness;
              if [[ -z "$(find /var/log/fluentd-buffers -type f -newer /tmp/marker-liveness -print -quit)" ]];
              then
                exit 1;
              fi;
      # BEGIN_PROMETHEUS_TO_SD
      - name: prometheus-to-sd-exporter
        image: k8s.gcr.io/prometheus-to-sd:v0.3.1
        command:
          - /monitor
          - --stackdriver-prefix={{ prometheus_to_sd_prefix }}/addons
          - --api-override={{ prometheus_to_sd_endpoint }}
          - --source=fluentd:http://localhost:24231?whitelisted=stackdriver_successful_requests_count,stackdriver_failed_requests_count,stackdriver_ingested_entries_count,stackdriver_dropped_entries_count
          - --pod-id=$(POD_NAME)
          - --namespace-id=$(POD_NAMESPACE)
        env:
          - name: POD_NAME
            valueFrom:
              fieldRef:
                fieldPath: metadata.name
          - name: POD_NAMESPACE
            valueFrom:
              fieldRef:
                fieldPath: metadata.namespace
      # END_PROMETHEUS_TO_SD
      nodeSelector:
        beta.kubernetes.io/fluentd-ds-ready: "true"
<<<<<<< HEAD
        beta.kubernetes.io/os: linux
=======
      terminationGracePeriodSeconds: 60
>>>>>>> 50dffba0
      tolerations:
      - operator: "Exists"
        effect: "NoExecute"
      - operator: "Exists"
        effect: "NoSchedule"
      volumes:
      - name: varlog
        hostPath:
          path: /var/log
      - name: varlibdockercontainers
        hostPath:
          path: /var/lib/docker/containers
      - name: config-volume
        configMap:
          name: {{ fluentd_gcp_configmap_name }}-v1.2.5<|MERGE_RESOLUTION|>--- conflicted
+++ resolved
@@ -100,11 +100,8 @@
       # END_PROMETHEUS_TO_SD
       nodeSelector:
         beta.kubernetes.io/fluentd-ds-ready: "true"
-<<<<<<< HEAD
         beta.kubernetes.io/os: linux
-=======
       terminationGracePeriodSeconds: 60
->>>>>>> 50dffba0
       tolerations:
       - operator: "Exists"
         effect: "NoExecute"
