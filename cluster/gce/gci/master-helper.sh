--- conflicted
+++ resolved
@@ -83,12 +83,6 @@
     retries=30
     sleep_sec=60
   fi
-<<<<<<< HEAD
-  #if [[ "${ENABLE_IP_ALIASES:-}" == 'true' ]]; then
-  #  gcloud="gcloud beta"
-  #fi
-=======
->>>>>>> 1aba19a2
 
   local -r master_name="${1}"
   local -r address="${2:-}"
